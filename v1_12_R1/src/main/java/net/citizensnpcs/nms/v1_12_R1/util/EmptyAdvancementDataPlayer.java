--- conflicted
+++ resolved
@@ -14,12 +14,8 @@
 public class EmptyAdvancementDataPlayer extends AdvancementDataPlayer {
     public EmptyAdvancementDataPlayer(MinecraftServer minecraftserver, File file, EntityPlayer entityplayer) {
         super(minecraftserver, file, entityplayer);
-        this.b();
-<<<<<<< HEAD
-    }
-=======
+        this.b(); 
     } 
->>>>>>> 9df6abfe
 
     @Override
     public void a(Advancement advancement) {
