package net.citizensnpcs.npc.entity;

import java.util.UUID;
import java.util.regex.Pattern;

import com.mojang.authlib.GameProfile;

import net.citizensnpcs.api.CitizensAPI;
import net.citizensnpcs.api.npc.NPC;
import net.citizensnpcs.api.util.Colorizer;
import net.citizensnpcs.npc.AbstractEntityController;
import net.citizensnpcs.npc.skin.Skin;
import net.citizensnpcs.npc.skin.SkinnableEntity;
import net.citizensnpcs.util.NMS;
import net.minecraft.server.v1_8_R3.PlayerInteractManager;
import net.minecraft.server.v1_8_R3.WorldServer;

import org.bukkit.Bukkit;
import org.bukkit.ChatColor;
import org.bukkit.Location;
import org.bukkit.craftbukkit.v1_8_R3.CraftWorld;
import org.bukkit.entity.Entity;
import org.bukkit.entity.Player;
import org.bukkit.scoreboard.Scoreboard;
import org.bukkit.scoreboard.Team;

public class HumanController extends AbstractEntityController {

    public HumanController() {
        super();
    }

    @Override
    protected Entity createEntity(final Location at, final NPC npc) {
        final WorldServer nmsWorld = ((CraftWorld) at.getWorld()).getHandle();
        String coloredName = Colorizer.parseColors(npc.getFullName());
        if (coloredName.length() > 16) {
            coloredName = coloredName.substring(0, 16);
        }

        String name, prefix = null, suffix = null;
        if (coloredName.length() > 16) {
            prefix = coloredName.substring(0, 16);
            if (coloredName.length() > 30) {
                int len = 30;
                name = coloredName.substring(16, 30);
                if (NON_ALPHABET_MATCHER.matcher(name).matches()) {
                    if (coloredName.length() >= 32) {
                        len = 32;
                        name = coloredName.substring(16, 32);
                    } else if (coloredName.length() == 31) {
                        len = 31;
                        name = coloredName.substring(16, 31);
                    }
                } else {
                    name = ChatColor.RESET + name;
                }
                suffix = coloredName.substring(len);
            } else {
                name = coloredName.substring(16);
                if (!NON_ALPHABET_MATCHER.matcher(name).matches()) {
                    name = ChatColor.RESET + name;
                }
                if (name.length() > 16) {
                    suffix = name.substring(16);
                    name = name.substring(0, 16);
                }
            }
        }
        final String prefixCapture = prefix, suffixCapture = suffix, coloredNameCapture = coloredName;

        UUID uuid = npc.getUniqueId();
        if (uuid.version() == 4) { // clear version
            long msb = uuid.getMostSignificantBits();
            msb &= ~0x0000000000004000L;
            msb |= 0x0000000000002000L;
            uuid = new UUID(msb, uuid.getLeastSignificantBits());
        }
<<<<<<< HEAD

        final GameProfile profile = new GameProfile(uuid, coloredName);
=======
        GameProfile profile = new GameProfile(uuid, coloredName);
        updateSkin(npc, nmsWorld, profile);
>>>>>>> b2d9c0dd

        final EntityHumanNPC handle = new EntityHumanNPC(nmsWorld.getServer().getServer(), nmsWorld, profile,
                new PlayerInteractManager(nmsWorld), npc);

        Skin skin = handle.getSkinTracker().getSkin();
        if (skin != null) {
            skin.apply(handle);
        }

        handle.setPositionRotation(at.getX(), at.getY(), at.getZ(), at.getYaw(), at.getPitch());

        Bukkit.getScheduler().scheduleSyncDelayedTask(CitizensAPI.getPlugin(), new Runnable() {

            @Override
            public void run() {

                if (getBukkitEntity() == null || !getBukkitEntity().isValid())
                    return;

                if (prefixCapture != null) {
                    Scoreboard scoreboard = Bukkit.getScoreboardManager().getMainScoreboard();
                    String teamName = UUID.randomUUID().toString().substring(0, 16);

                    Team team = scoreboard.getTeam(teamName);
                    if (team == null) {
                        team = scoreboard.registerNewTeam(teamName);
                        team.setPrefix(prefixCapture);
                        if (suffixCapture != null) {
                            team.setSuffix(suffixCapture);
                        }
                    }
                    team.addPlayer(handle.getBukkitEntity());

                    handle.getNPC().data().set(NPC.SCOREBOARD_FAKE_TEAM_NAME_METADATA, teamName);
                }
            }
        }, 1);

        handle.getBukkitEntity().setSleepingIgnored(true);

        return handle.getBukkitEntity();
    }

    @Override
    public Player getBukkitEntity() {
        return (Player) super.getBukkitEntity();
    }

    @Override
    public void remove() {

        NMS.removeFromWorld(getBukkitEntity());

        SkinnableEntity npc = NMS.getSkinnableNPC(getBukkitEntity());
        npc.getSkinTracker().onRemoveNPC();

        super.remove();
    }

    private static Pattern NON_ALPHABET_MATCHER = Pattern.compile(".*[^A-Za-z0-9_].*");
}<|MERGE_RESOLUTION|>--- conflicted
+++ resolved
@@ -25,7 +25,6 @@
 import org.bukkit.scoreboard.Team;
 
 public class HumanController extends AbstractEntityController {
-
     public HumanController() {
         super();
     }
@@ -76,14 +75,9 @@
             msb |= 0x0000000000002000L;
             uuid = new UUID(msb, uuid.getLeastSignificantBits());
         }
-<<<<<<< HEAD
 
-        final GameProfile profile = new GameProfile(uuid, coloredName);
-=======
         GameProfile profile = new GameProfile(uuid, coloredName);
-        updateSkin(npc, nmsWorld, profile);
->>>>>>> b2d9c0dd
-
+        
         final EntityHumanNPC handle = new EntityHumanNPC(nmsWorld.getServer().getServer(), nmsWorld, profile,
                 new PlayerInteractManager(nmsWorld), npc);
 
