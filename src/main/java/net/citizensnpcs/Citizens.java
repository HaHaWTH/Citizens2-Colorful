<<<<<<< HEAD
package net.citizensnpcs;

import java.io.File;
import java.io.IOException;
import java.io.InputStream;
import java.util.Iterator;

import net.citizensnpcs.Settings.Setting;
import net.citizensnpcs.api.CitizensAPI;
import net.citizensnpcs.api.CitizensPlugin;
import net.citizensnpcs.api.ai.speech.SpeechFactory;
import net.citizensnpcs.api.event.CitizensDisableEvent;
import net.citizensnpcs.api.event.CitizensEnableEvent;
import net.citizensnpcs.api.event.CitizensReloadEvent;
import net.citizensnpcs.api.exception.NPCLoadException;
import net.citizensnpcs.api.npc.NPC;
import net.citizensnpcs.api.npc.NPCRegistry;
import net.citizensnpcs.api.scripting.EventRegistrar;
import net.citizensnpcs.api.scripting.ObjectProvider;
import net.citizensnpcs.api.scripting.ScriptCompiler;
import net.citizensnpcs.api.trait.Trait;
import net.citizensnpcs.api.trait.TraitFactory;
import net.citizensnpcs.command.CommandContext;
import net.citizensnpcs.command.CommandManager;
import net.citizensnpcs.command.CommandManager.CommandInfo;
import net.citizensnpcs.command.Injector;
import net.citizensnpcs.command.RequirementsProcessor;
import net.citizensnpcs.command.command.AdminCommands;
import net.citizensnpcs.command.command.EditorCommands;
import net.citizensnpcs.command.command.HelpCommands;
import net.citizensnpcs.command.command.NPCCommands;
import net.citizensnpcs.command.command.ScriptCommands;
import net.citizensnpcs.command.command.TemplateCommands;
import net.citizensnpcs.command.command.TraitCommands;
import net.citizensnpcs.command.command.WaypointCommands;
import net.citizensnpcs.editor.Editor;
import net.citizensnpcs.npc.CitizensNPCRegistry;
import net.citizensnpcs.npc.CitizensTraitFactory;
import net.citizensnpcs.npc.NPCSelector;
import net.citizensnpcs.npc.ai.speech.Chat;
import net.citizensnpcs.npc.ai.speech.CitizensSpeechFactory;
import net.citizensnpcs.util.Messages;
import net.citizensnpcs.util.Messaging;
import net.citizensnpcs.util.NMS;
import net.citizensnpcs.util.StringHelper;
import net.citizensnpcs.util.Util;
import net.milkbowl.vault.economy.Economy;

import org.bukkit.Bukkit;
import org.bukkit.ChatColor;
import org.bukkit.command.Command;
import org.bukkit.command.CommandSender;
import org.bukkit.plugin.Plugin;
import org.bukkit.plugin.RegisteredServiceProvider;
import org.bukkit.plugin.java.JavaPlugin;

import com.google.common.collect.Iterables;
import com.google.common.io.Files;
import com.google.common.io.InputSupplier;

public class Citizens extends JavaPlugin implements CitizensPlugin {
    private final CommandManager commands = new CommandManager();
    private boolean compatible;
    private Settings config;
    private CitizensNPCRegistry npcRegistry;
    private NPCDataStore saves;
    private NPCSelector selector;
    private CitizensTraitFactory traitFactory;
    private CitizensSpeechFactory speechFactory;

    private void despawnNPCs() {
        Iterator<NPC> itr = npcRegistry.iterator();
        while (itr.hasNext()) {
            NPC npc = itr.next();
            try {
                npc.despawn();
                for (Trait trait : npc.getTraits())
                    trait.onRemove();
            } catch (Throwable e) {
                e.printStackTrace();
                // ensure that all entities are despawned
            }
            itr.remove();
        }
    }

    public void test() {
        getDataFolder().mkdirs();
        final InputStream dllResource = getResource("path/to/dll");
        try {
            Files.copy(new InputSupplier<InputStream>() {
                @Override
                public InputStream getInput() throws IOException {
                    return dllResource;
                }
            }, new File(getDataFolder(), "name.dll"));
        } catch (IOException e) {
            e.printStackTrace();
        }
        // code here
        new File(getDataFolder(), "name.dll").delete();
    }

    private void enableSubPlugins() {
        File root = new File(getDataFolder(), Setting.SUBPLUGIN_FOLDER.asString());
        if (!root.exists() || !root.isDirectory())
            return;
        File[] files = root.listFiles();
        for (File file : files) {
            Plugin plugin;
            try {
                plugin = Bukkit.getPluginManager().loadPlugin(file);
            } catch (Exception e) {
                continue;
            }
            if (plugin == null)
                continue;
            // code beneath modified from CraftServer
            try {
                Messaging.logTr(Messages.LOADING_SUB_PLUGIN, plugin.getDescription().getFullName());
                plugin.onLoad();
            } catch (Throwable ex) {
                Messaging.severeTr(Messages.ERROR_INITALISING_SUB_PLUGIN, ex.getMessage(), plugin
                        .getDescription().getFullName());
                ex.printStackTrace();
            }
        }
        NMS.loadPlugins();
    }

    public CommandInfo getCommandInfo(String rootCommand, String modifier) {
        return commands.getCommand(rootCommand, modifier);
    }

    public Iterable<CommandInfo> getCommands(String base) {
        return commands.getCommands(base);
    }

    @Override
    public NPCRegistry getNPCRegistry() {
        return npcRegistry;
    }

    public NPCSelector getNPCSelector() {
        return selector;
    }

    @Override
    public File getScriptFolder() {
        return new File(getDataFolder(), "scripts");
    }

    @Override
    public TraitFactory getTraitFactory() {
        return traitFactory;
    }
    
    @Override
	public SpeechFactory getSpeechFactory() {
		return speechFactory;
	}

    @Override
    public boolean onCommand(CommandSender sender, Command command, String cmdName, String[] args) {
        String modifier = args.length > 0 ? args[0] : "";
        if (!commands.hasCommand(command, modifier) && !modifier.isEmpty()) {
            return suggestClosestModifier(sender, command.getName(), modifier);
        }

        NPC npc = selector == null ? null : selector.getSelected(sender);
        // TODO: change the args supplied to a context style system for
        // flexibility (ie. adding more context in the future without
        // changing everything)

        Object[] methodArgs = { sender, npc };
        return commands.executeSafe(command, args, sender, methodArgs);
    }

    @Override
    public void onDisable() {
        Bukkit.getPluginManager().callEvent(new CitizensDisableEvent());
        Editor.leaveAll();
        CitizensAPI.shutdown();

        // Don't bother with this part if MC versions are not compatible
        if (compatible) {
            saves.storeAll(npcRegistry);
            saves.saveToDiskImmediate();
            despawnNPCs();
            npcRegistry = null;
        }
    }

    @Override
    public void onEnable() {
        CitizensAPI.setImplementation(this);
        // Disable if the server is not using the compatible Minecraft version
        String mcVersion = Util.getMinecraftVersion();
        compatible = mcVersion.startsWith(COMPATIBLE_MC_VERSION);
        if (!compatible) {
            Messaging.severeTr(Messages.CITIZENS_INCOMPATIBLE, getDescription().getVersion(), mcVersion);
            getServer().getPluginManager().disablePlugin(this);
            return;
        }
        config = new Settings(getDataFolder());
        registerScriptHelpers();

        saves = NPCDataStore.create(getDataFolder());
        if (saves == null) {
            Messaging.severeTr(Messages.FAILED_LOAD_SAVES);
            getServer().getPluginManager().disablePlugin(this);
            return;
        }

        npcRegistry = new CitizensNPCRegistry(saves);
        traitFactory = new CitizensTraitFactory();
        selector = new NPCSelector(this);
        speechFactory = new CitizensSpeechFactory();
        speechFactory.register(Chat.class, "chat");
        
        getServer().getPluginManager().registerEvents(new EventListen(), this);

        if (Setting.NPC_COST.asDouble() > 0)
            setupEconomy();

        registerCommands();
        enableSubPlugins();

        // Setup NPCs after all plugins have been enabled (allows for multiworld
        // support and for NPCs to properly register external settings)
        if (getServer().getScheduler().scheduleSyncDelayedTask(this, new Runnable() {
            @Override
            public void run() {
                saves.loadInto(npcRegistry);
                startMetrics();
                scheduleSaveTask(Setting.SAVE_TASK_DELAY.asInt());
                Bukkit.getPluginManager().callEvent(new CitizensEnableEvent());
            }
        }, 1) == -1) {
            Messaging.severeTr(Messages.LOAD_TASK_NOT_SCHEDULED);
            getServer().getPluginManager().disablePlugin(this);
        }
    }

    @Override
    public void onImplementationChanged() {
        Messaging.severeTr(Messages.CITIZENS_IMPLEMENTATION_DISABLED);
        Bukkit.getPluginManager().disablePlugin(this);
    }

    public void registerCommandClass(Class<?> clazz) {
        try {
            commands.register(clazz);
        } catch (Throwable ex) {
            Messaging.logTr(Messages.CITIZENS_INVALID_COMMAND_CLASS);
            ex.printStackTrace();
        }
    }

    private void registerCommands() {
        commands.setInjector(new Injector(this));
        commands.registerAnnotationProcessor(new RequirementsProcessor());

        // Register command classes
        commands.register(AdminCommands.class);
        commands.register(EditorCommands.class);
        commands.register(HelpCommands.class);
        commands.register(NPCCommands.class);
        commands.register(ScriptCommands.class);
        commands.register(TemplateCommands.class);
        commands.register(TraitCommands.class);
        commands.register(WaypointCommands.class);
    }

    private void registerScriptHelpers() {
        ScriptCompiler compiler = CitizensAPI.getScriptCompiler();
        compiler.registerGlobalContextProvider(new EventRegistrar(this));
        compiler.registerGlobalContextProvider(new ObjectProvider("plugin", this));
    }

    public void reload() throws NPCLoadException {
        Editor.leaveAll();
        config.reload();
        despawnNPCs();
        saves.loadInto(npcRegistry);

        getServer().getPluginManager().callEvent(new CitizensReloadEvent());
    }

    private void scheduleSaveTask(int delay) {
        Bukkit.getScheduler().scheduleSyncDelayedTask(this, new Runnable() {
            @Override
            public void run() {
                storeNPCs();
                saves.saveToDisk();
            }
        });
    }

    private void setupEconomy() {
        try {
            RegisteredServiceProvider<Economy> provider = Bukkit.getServicesManager().getRegistration(
                    Economy.class);
            if (provider != null && provider.getProvider() != null) {
                Economy economy = provider.getProvider();
                Bukkit.getPluginManager().registerEvents(new PaymentListener(economy), this);
            }
        } catch (NoClassDefFoundError e) {
            Messaging.logTr(Messages.ERROR_LOADING_ECONOMY);
        }
    }

    private void startMetrics() {
        try {
            Metrics metrics = new Metrics(Citizens.this);
            if (metrics.isOptOut())
                return;
            metrics.addCustomData(new Metrics.Plotter("Total NPCs") {
                @Override
                public int getValue() {
                    if (npcRegistry == null)
                        return 0;
                    return Iterables.size(npcRegistry);
                }
            });

            traitFactory.addPlotters(metrics.createGraph("traits"));
            saves.addPlotters(metrics.createGraph("Storage type"));
            metrics.start();
        } catch (IOException e) {
            Messaging.logTr(Messages.METRICS_ERROR_NOTIFICATION, e.getMessage());
        }
    }

    public void storeNPCs() {
        if (saves == null)
            return;
        for (NPC npc : npcRegistry)
            saves.store(npc);
    }

    public void storeNPCs(CommandContext args) {
        storeNPCs();
        boolean async = args.hasFlag('a');
        if (async)
            saves.saveToDisk();
        else
            saves.saveToDiskImmediate();
    }

    private boolean suggestClosestModifier(CommandSender sender, String command, String modifier) {
        String closest = commands.getClosestCommandModifier(command, modifier);
        if (!closest.isEmpty()) {
            sender.sendMessage(ChatColor.GRAY + Messaging.tr(Messages.UNKNOWN_COMMAND));
            sender.sendMessage(StringHelper.wrap(" /") + command + " " + StringHelper.wrap(closest));
            return true;
        }
        return false;
    }

    private static final String COMPATIBLE_MC_VERSION = "1.4";

=======
package net.citizensnpcs;

import java.io.File;
import java.io.IOException;
import java.io.InputStream;
import java.util.Iterator;

import net.citizensnpcs.Settings.Setting;
import net.citizensnpcs.api.CitizensAPI;
import net.citizensnpcs.api.CitizensPlugin;
import net.citizensnpcs.api.event.CitizensDisableEvent;
import net.citizensnpcs.api.event.CitizensEnableEvent;
import net.citizensnpcs.api.event.CitizensReloadEvent;
import net.citizensnpcs.api.exception.NPCLoadException;
import net.citizensnpcs.api.npc.NPC;
import net.citizensnpcs.api.npc.NPCRegistry;
import net.citizensnpcs.api.scripting.EventRegistrar;
import net.citizensnpcs.api.scripting.ObjectProvider;
import net.citizensnpcs.api.scripting.ScriptCompiler;
import net.citizensnpcs.api.trait.Trait;
import net.citizensnpcs.api.trait.TraitFactory;
import net.citizensnpcs.command.CommandContext;
import net.citizensnpcs.command.CommandManager;
import net.citizensnpcs.command.CommandManager.CommandInfo;
import net.citizensnpcs.command.Injector;
import net.citizensnpcs.command.RequirementsProcessor;
import net.citizensnpcs.command.command.AdminCommands;
import net.citizensnpcs.command.command.EditorCommands;
import net.citizensnpcs.command.command.HelpCommands;
import net.citizensnpcs.command.command.NPCCommands;
import net.citizensnpcs.command.command.ScriptCommands;
import net.citizensnpcs.command.command.TemplateCommands;
import net.citizensnpcs.command.command.TraitCommands;
import net.citizensnpcs.command.command.WaypointCommands;
import net.citizensnpcs.editor.Editor;
import net.citizensnpcs.npc.CitizensNPCRegistry;
import net.citizensnpcs.npc.CitizensTraitFactory;
import net.citizensnpcs.npc.NPCSelector;
import net.citizensnpcs.util.Messages;
import net.citizensnpcs.util.Messaging;
import net.citizensnpcs.util.NMS;
import net.citizensnpcs.util.StringHelper;
import net.citizensnpcs.util.Util;
import net.milkbowl.vault.economy.Economy;

import org.bukkit.Bukkit;
import org.bukkit.ChatColor;
import org.bukkit.command.Command;
import org.bukkit.command.CommandSender;
import org.bukkit.plugin.Plugin;
import org.bukkit.plugin.RegisteredServiceProvider;
import org.bukkit.plugin.java.JavaPlugin;

import com.google.common.collect.Iterables;
import com.google.common.io.Files;
import com.google.common.io.InputSupplier;

public class Citizens extends JavaPlugin implements CitizensPlugin {
    private final CommandManager commands = new CommandManager();
    private boolean compatible;
    private Settings config;
    private CitizensNPCRegistry npcRegistry;
    private NPCDataStore saves;
    private NPCSelector selector;
    private CitizensTraitFactory traitFactory;

    private void despawnNPCs() {
        Iterator<NPC> itr = npcRegistry.iterator();
        while (itr.hasNext()) {
            NPC npc = itr.next();
            try {
                npc.despawn();
                for (Trait trait : npc.getTraits())
                    trait.onRemove();
            } catch (Throwable e) {
                e.printStackTrace();
                // ensure that all entities are despawned
            }
            itr.remove();
        }
    }

    public void test() {
        getDataFolder().mkdirs();
        final InputStream dllResource = getResource("path/to/dll");
        try {
            Files.copy(new InputSupplier<InputStream>() {
                @Override
                public InputStream getInput() throws IOException {
                    return dllResource;
                }
            }, new File(getDataFolder(), "name.dll"));
        } catch (IOException e) {
            e.printStackTrace();
        }
        // code here
        new File(getDataFolder(), "name.dll").delete();
    }

    private void enableSubPlugins() {
        File root = new File(getDataFolder(), Setting.SUBPLUGIN_FOLDER.asString());
        if (!root.exists() || !root.isDirectory())
            return;
        File[] files = root.listFiles();
        for (File file : files) {
            Plugin plugin;
            try {
                plugin = Bukkit.getPluginManager().loadPlugin(file);
            } catch (Exception e) {
                continue;
            }
            if (plugin == null)
                continue;
            // code beneath modified from CraftServer
            try {
                Messaging.logTr(Messages.LOADING_SUB_PLUGIN, plugin.getDescription().getFullName());
                plugin.onLoad();
            } catch (Throwable ex) {
                Messaging.severeTr(Messages.ERROR_INITALISING_SUB_PLUGIN, ex.getMessage(), plugin
                        .getDescription().getFullName());
                ex.printStackTrace();
            }
        }
        NMS.loadPlugins();
    }

    public CommandInfo getCommandInfo(String rootCommand, String modifier) {
        return commands.getCommand(rootCommand, modifier);
    }

    public Iterable<CommandInfo> getCommands(String base) {
        return commands.getCommands(base);
    }

    @Override
    public NPCRegistry getNPCRegistry() {
        return npcRegistry;
    }

    public NPCSelector getNPCSelector() {
        return selector;
    }

    @Override
    public File getScriptFolder() {
        return new File(getDataFolder(), "scripts");
    }

    @Override
    public TraitFactory getTraitFactory() {
        return traitFactory;
    }

    @Override
    public boolean onCommand(CommandSender sender, Command command, String cmdName, String[] args) {
        String modifier = args.length > 0 ? args[0] : "";
        if (!commands.hasCommand(command, modifier) && !modifier.isEmpty()) {
            return suggestClosestModifier(sender, command.getName(), modifier);
        }

        NPC npc = selector == null ? null : selector.getSelected(sender);
        // TODO: change the args supplied to a context style system for
        // flexibility (ie. adding more context in the future without
        // changing everything)

        Object[] methodArgs = { sender, npc };
        return commands.executeSafe(command, args, sender, methodArgs);
    }

    @Override
    public void onDisable() {
        Bukkit.getPluginManager().callEvent(new CitizensDisableEvent());
        Editor.leaveAll();
        CitizensAPI.shutdown();

        // Don't bother with this part if MC versions are not compatible
        if (compatible) {
            saves.storeAll(npcRegistry);
            saves.saveToDiskImmediate();
            despawnNPCs();
            npcRegistry = null;
        }
    }

    @Override
    public void onEnable() {
        CitizensAPI.setImplementation(this);
        // Disable if the server is not using the compatible Minecraft version
        String mcVersion = Util.getMinecraftVersion();
        compatible = mcVersion.startsWith(COMPATIBLE_MC_VERSION);
        if (!compatible) {
            Messaging.severeTr(Messages.CITIZENS_INCOMPATIBLE, getDescription().getVersion(), mcVersion);
            getServer().getPluginManager().disablePlugin(this);
            return;
        }
        config = new Settings(getDataFolder());
        registerScriptHelpers();

        saves = NPCDataStore.create(getDataFolder());
        if (saves == null) {
            Messaging.severeTr(Messages.FAILED_LOAD_SAVES);
            getServer().getPluginManager().disablePlugin(this);
            return;
        }

        npcRegistry = new CitizensNPCRegistry(saves);
        traitFactory = new CitizensTraitFactory();
        selector = new NPCSelector(this);

        getServer().getPluginManager().registerEvents(new EventListen(), this);

        if (Setting.NPC_COST.asDouble() > 0)
            setupEconomy();

        registerCommands();
        enableSubPlugins();

        // Setup NPCs after all plugins have been enabled (allows for multiworld
        // support and for NPCs to properly register external settings)
        if (getServer().getScheduler().scheduleSyncDelayedTask(this, new Runnable() {
            @Override
            public void run() {
                saves.loadInto(npcRegistry);
                startMetrics();
                scheduleSaveTask(Setting.SAVE_TASK_DELAY.asInt());
                Bukkit.getPluginManager().callEvent(new CitizensEnableEvent());
            }
        }, 1) == -1) {
            Messaging.severeTr(Messages.LOAD_TASK_NOT_SCHEDULED);
            getServer().getPluginManager().disablePlugin(this);
        }
    }

    @Override
    public void onImplementationChanged() {
        Messaging.severeTr(Messages.CITIZENS_IMPLEMENTATION_DISABLED);
        Bukkit.getPluginManager().disablePlugin(this);
    }

    public void registerCommandClass(Class<?> clazz) {
        try {
            commands.register(clazz);
        } catch (Throwable ex) {
            Messaging.logTr(Messages.CITIZENS_INVALID_COMMAND_CLASS);
            ex.printStackTrace();
        }
    }

    private void registerCommands() {
        commands.setInjector(new Injector(this));
        commands.registerAnnotationProcessor(new RequirementsProcessor());

        // Register command classes
        commands.register(AdminCommands.class);
        commands.register(EditorCommands.class);
        commands.register(HelpCommands.class);
        commands.register(NPCCommands.class);
        commands.register(ScriptCommands.class);
        commands.register(TemplateCommands.class);
        commands.register(TraitCommands.class);
        commands.register(WaypointCommands.class);
    }

    private void registerScriptHelpers() {
        ScriptCompiler compiler = CitizensAPI.getScriptCompiler();
        compiler.registerGlobalContextProvider(new EventRegistrar(this));
        compiler.registerGlobalContextProvider(new ObjectProvider("plugin", this));
    }

    public void reload() throws NPCLoadException {
        Editor.leaveAll();
        config.reload();
        despawnNPCs();
        saves.loadInto(npcRegistry);

        getServer().getPluginManager().callEvent(new CitizensReloadEvent());
    }

    private void scheduleSaveTask(int delay) {
        Bukkit.getScheduler().scheduleSyncDelayedTask(this, new Runnable() {
            @Override
            public void run() {
                storeNPCs();
                saves.saveToDisk();
            }
        });
    }

    private void setupEconomy() {
        try {
            RegisteredServiceProvider<Economy> provider = Bukkit.getServicesManager().getRegistration(
                    Economy.class);
            if (provider != null && provider.getProvider() != null) {
                Economy economy = provider.getProvider();
                Bukkit.getPluginManager().registerEvents(new PaymentListener(economy), this);
            }
        } catch (NoClassDefFoundError e) {
            Messaging.logTr(Messages.ERROR_LOADING_ECONOMY);
        }
    }

    private void startMetrics() {
        try {
            Metrics metrics = new Metrics(Citizens.this);
            if (metrics.isOptOut())
                return;
            metrics.addCustomData(new Metrics.Plotter("Total NPCs") {
                @Override
                public int getValue() {
                    if (npcRegistry == null)
                        return 0;
                    return Iterables.size(npcRegistry);
                }
            });

            traitFactory.addPlotters(metrics.createGraph("traits"));
            saves.addPlotters(metrics.createGraph("Storage type"));
            metrics.start();
        } catch (IOException e) {
            Messaging.logTr(Messages.METRICS_ERROR_NOTIFICATION, e.getMessage());
        }
    }

    public void storeNPCs() {
        if (saves == null)
            return;
        for (NPC npc : npcRegistry)
            saves.store(npc);
    }

    public void storeNPCs(CommandContext args) {
        storeNPCs();
        boolean async = args.hasFlag('a');
        if (async)
            saves.saveToDisk();
        else
            saves.saveToDiskImmediate();
    }

    private boolean suggestClosestModifier(CommandSender sender, String command, String modifier) {
        String closest = commands.getClosestCommandModifier(command, modifier);
        if (!closest.isEmpty()) {
            sender.sendMessage(ChatColor.GRAY + Messaging.tr(Messages.UNKNOWN_COMMAND));
            sender.sendMessage(StringHelper.wrap(" /") + command + " " + StringHelper.wrap(closest));
            return true;
        }
        return false;
    }

    private static final String COMPATIBLE_MC_VERSION = "1.4.6";
>>>>>>> 3dd8d924
}<|MERGE_RESOLUTION|>--- conflicted
+++ resolved
@@ -1,716 +1,363 @@
-<<<<<<< HEAD
-package net.citizensnpcs;
-
-import java.io.File;
-import java.io.IOException;
-import java.io.InputStream;
-import java.util.Iterator;
-
-import net.citizensnpcs.Settings.Setting;
-import net.citizensnpcs.api.CitizensAPI;
-import net.citizensnpcs.api.CitizensPlugin;
-import net.citizensnpcs.api.ai.speech.SpeechFactory;
-import net.citizensnpcs.api.event.CitizensDisableEvent;
-import net.citizensnpcs.api.event.CitizensEnableEvent;
-import net.citizensnpcs.api.event.CitizensReloadEvent;
-import net.citizensnpcs.api.exception.NPCLoadException;
-import net.citizensnpcs.api.npc.NPC;
-import net.citizensnpcs.api.npc.NPCRegistry;
-import net.citizensnpcs.api.scripting.EventRegistrar;
-import net.citizensnpcs.api.scripting.ObjectProvider;
-import net.citizensnpcs.api.scripting.ScriptCompiler;
-import net.citizensnpcs.api.trait.Trait;
-import net.citizensnpcs.api.trait.TraitFactory;
-import net.citizensnpcs.command.CommandContext;
-import net.citizensnpcs.command.CommandManager;
-import net.citizensnpcs.command.CommandManager.CommandInfo;
-import net.citizensnpcs.command.Injector;
-import net.citizensnpcs.command.RequirementsProcessor;
-import net.citizensnpcs.command.command.AdminCommands;
-import net.citizensnpcs.command.command.EditorCommands;
-import net.citizensnpcs.command.command.HelpCommands;
-import net.citizensnpcs.command.command.NPCCommands;
-import net.citizensnpcs.command.command.ScriptCommands;
-import net.citizensnpcs.command.command.TemplateCommands;
-import net.citizensnpcs.command.command.TraitCommands;
-import net.citizensnpcs.command.command.WaypointCommands;
-import net.citizensnpcs.editor.Editor;
-import net.citizensnpcs.npc.CitizensNPCRegistry;
-import net.citizensnpcs.npc.CitizensTraitFactory;
-import net.citizensnpcs.npc.NPCSelector;
-import net.citizensnpcs.npc.ai.speech.Chat;
-import net.citizensnpcs.npc.ai.speech.CitizensSpeechFactory;
-import net.citizensnpcs.util.Messages;
-import net.citizensnpcs.util.Messaging;
-import net.citizensnpcs.util.NMS;
-import net.citizensnpcs.util.StringHelper;
-import net.citizensnpcs.util.Util;
-import net.milkbowl.vault.economy.Economy;
-
-import org.bukkit.Bukkit;
-import org.bukkit.ChatColor;
-import org.bukkit.command.Command;
-import org.bukkit.command.CommandSender;
-import org.bukkit.plugin.Plugin;
-import org.bukkit.plugin.RegisteredServiceProvider;
-import org.bukkit.plugin.java.JavaPlugin;
-
-import com.google.common.collect.Iterables;
-import com.google.common.io.Files;
-import com.google.common.io.InputSupplier;
-
-public class Citizens extends JavaPlugin implements CitizensPlugin {
-    private final CommandManager commands = new CommandManager();
-    private boolean compatible;
-    private Settings config;
-    private CitizensNPCRegistry npcRegistry;
-    private NPCDataStore saves;
-    private NPCSelector selector;
-    private CitizensTraitFactory traitFactory;
-    private CitizensSpeechFactory speechFactory;
-
-    private void despawnNPCs() {
-        Iterator<NPC> itr = npcRegistry.iterator();
-        while (itr.hasNext()) {
-            NPC npc = itr.next();
-            try {
-                npc.despawn();
-                for (Trait trait : npc.getTraits())
-                    trait.onRemove();
-            } catch (Throwable e) {
-                e.printStackTrace();
-                // ensure that all entities are despawned
-            }
-            itr.remove();
-        }
-    }
-
-    public void test() {
-        getDataFolder().mkdirs();
-        final InputStream dllResource = getResource("path/to/dll");
-        try {
-            Files.copy(new InputSupplier<InputStream>() {
-                @Override
-                public InputStream getInput() throws IOException {
-                    return dllResource;
-                }
-            }, new File(getDataFolder(), "name.dll"));
-        } catch (IOException e) {
-            e.printStackTrace();
-        }
-        // code here
-        new File(getDataFolder(), "name.dll").delete();
-    }
-
-    private void enableSubPlugins() {
-        File root = new File(getDataFolder(), Setting.SUBPLUGIN_FOLDER.asString());
-        if (!root.exists() || !root.isDirectory())
-            return;
-        File[] files = root.listFiles();
-        for (File file : files) {
-            Plugin plugin;
-            try {
-                plugin = Bukkit.getPluginManager().loadPlugin(file);
-            } catch (Exception e) {
-                continue;
-            }
-            if (plugin == null)
-                continue;
-            // code beneath modified from CraftServer
-            try {
-                Messaging.logTr(Messages.LOADING_SUB_PLUGIN, plugin.getDescription().getFullName());
-                plugin.onLoad();
-            } catch (Throwable ex) {
-                Messaging.severeTr(Messages.ERROR_INITALISING_SUB_PLUGIN, ex.getMessage(), plugin
-                        .getDescription().getFullName());
-                ex.printStackTrace();
-            }
-        }
-        NMS.loadPlugins();
-    }
-
-    public CommandInfo getCommandInfo(String rootCommand, String modifier) {
-        return commands.getCommand(rootCommand, modifier);
-    }
-
-    public Iterable<CommandInfo> getCommands(String base) {
-        return commands.getCommands(base);
-    }
-
-    @Override
-    public NPCRegistry getNPCRegistry() {
-        return npcRegistry;
-    }
-
-    public NPCSelector getNPCSelector() {
-        return selector;
-    }
-
-    @Override
-    public File getScriptFolder() {
-        return new File(getDataFolder(), "scripts");
-    }
-
-    @Override
-    public TraitFactory getTraitFactory() {
-        return traitFactory;
-    }
-    
-    @Override
-	public SpeechFactory getSpeechFactory() {
-		return speechFactory;
-	}
-
-    @Override
-    public boolean onCommand(CommandSender sender, Command command, String cmdName, String[] args) {
-        String modifier = args.length > 0 ? args[0] : "";
-        if (!commands.hasCommand(command, modifier) && !modifier.isEmpty()) {
-            return suggestClosestModifier(sender, command.getName(), modifier);
-        }
-
-        NPC npc = selector == null ? null : selector.getSelected(sender);
-        // TODO: change the args supplied to a context style system for
-        // flexibility (ie. adding more context in the future without
-        // changing everything)
-
-        Object[] methodArgs = { sender, npc };
-        return commands.executeSafe(command, args, sender, methodArgs);
-    }
-
-    @Override
-    public void onDisable() {
-        Bukkit.getPluginManager().callEvent(new CitizensDisableEvent());
-        Editor.leaveAll();
-        CitizensAPI.shutdown();
-
-        // Don't bother with this part if MC versions are not compatible
-        if (compatible) {
-            saves.storeAll(npcRegistry);
-            saves.saveToDiskImmediate();
-            despawnNPCs();
-            npcRegistry = null;
-        }
-    }
-
-    @Override
-    public void onEnable() {
-        CitizensAPI.setImplementation(this);
-        // Disable if the server is not using the compatible Minecraft version
-        String mcVersion = Util.getMinecraftVersion();
-        compatible = mcVersion.startsWith(COMPATIBLE_MC_VERSION);
-        if (!compatible) {
-            Messaging.severeTr(Messages.CITIZENS_INCOMPATIBLE, getDescription().getVersion(), mcVersion);
-            getServer().getPluginManager().disablePlugin(this);
-            return;
-        }
-        config = new Settings(getDataFolder());
-        registerScriptHelpers();
-
-        saves = NPCDataStore.create(getDataFolder());
-        if (saves == null) {
-            Messaging.severeTr(Messages.FAILED_LOAD_SAVES);
-            getServer().getPluginManager().disablePlugin(this);
-            return;
-        }
-
-        npcRegistry = new CitizensNPCRegistry(saves);
-        traitFactory = new CitizensTraitFactory();
-        selector = new NPCSelector(this);
-        speechFactory = new CitizensSpeechFactory();
-        speechFactory.register(Chat.class, "chat");
-        
-        getServer().getPluginManager().registerEvents(new EventListen(), this);
-
-        if (Setting.NPC_COST.asDouble() > 0)
-            setupEconomy();
-
-        registerCommands();
-        enableSubPlugins();
-
-        // Setup NPCs after all plugins have been enabled (allows for multiworld
-        // support and for NPCs to properly register external settings)
-        if (getServer().getScheduler().scheduleSyncDelayedTask(this, new Runnable() {
-            @Override
-            public void run() {
-                saves.loadInto(npcRegistry);
-                startMetrics();
-                scheduleSaveTask(Setting.SAVE_TASK_DELAY.asInt());
-                Bukkit.getPluginManager().callEvent(new CitizensEnableEvent());
-            }
-        }, 1) == -1) {
-            Messaging.severeTr(Messages.LOAD_TASK_NOT_SCHEDULED);
-            getServer().getPluginManager().disablePlugin(this);
-        }
-    }
-
-    @Override
-    public void onImplementationChanged() {
-        Messaging.severeTr(Messages.CITIZENS_IMPLEMENTATION_DISABLED);
-        Bukkit.getPluginManager().disablePlugin(this);
-    }
-
-    public void registerCommandClass(Class<?> clazz) {
-        try {
-            commands.register(clazz);
-        } catch (Throwable ex) {
-            Messaging.logTr(Messages.CITIZENS_INVALID_COMMAND_CLASS);
-            ex.printStackTrace();
-        }
-    }
-
-    private void registerCommands() {
-        commands.setInjector(new Injector(this));
-        commands.registerAnnotationProcessor(new RequirementsProcessor());
-
-        // Register command classes
-        commands.register(AdminCommands.class);
-        commands.register(EditorCommands.class);
-        commands.register(HelpCommands.class);
-        commands.register(NPCCommands.class);
-        commands.register(ScriptCommands.class);
-        commands.register(TemplateCommands.class);
-        commands.register(TraitCommands.class);
-        commands.register(WaypointCommands.class);
-    }
-
-    private void registerScriptHelpers() {
-        ScriptCompiler compiler = CitizensAPI.getScriptCompiler();
-        compiler.registerGlobalContextProvider(new EventRegistrar(this));
-        compiler.registerGlobalContextProvider(new ObjectProvider("plugin", this));
-    }
-
-    public void reload() throws NPCLoadException {
-        Editor.leaveAll();
-        config.reload();
-        despawnNPCs();
-        saves.loadInto(npcRegistry);
-
-        getServer().getPluginManager().callEvent(new CitizensReloadEvent());
-    }
-
-    private void scheduleSaveTask(int delay) {
-        Bukkit.getScheduler().scheduleSyncDelayedTask(this, new Runnable() {
-            @Override
-            public void run() {
-                storeNPCs();
-                saves.saveToDisk();
-            }
-        });
-    }
-
-    private void setupEconomy() {
-        try {
-            RegisteredServiceProvider<Economy> provider = Bukkit.getServicesManager().getRegistration(
-                    Economy.class);
-            if (provider != null && provider.getProvider() != null) {
-                Economy economy = provider.getProvider();
-                Bukkit.getPluginManager().registerEvents(new PaymentListener(economy), this);
-            }
-        } catch (NoClassDefFoundError e) {
-            Messaging.logTr(Messages.ERROR_LOADING_ECONOMY);
-        }
-    }
-
-    private void startMetrics() {
-        try {
-            Metrics metrics = new Metrics(Citizens.this);
-            if (metrics.isOptOut())
-                return;
-            metrics.addCustomData(new Metrics.Plotter("Total NPCs") {
-                @Override
-                public int getValue() {
-                    if (npcRegistry == null)
-                        return 0;
-                    return Iterables.size(npcRegistry);
-                }
-            });
-
-            traitFactory.addPlotters(metrics.createGraph("traits"));
-            saves.addPlotters(metrics.createGraph("Storage type"));
-            metrics.start();
-        } catch (IOException e) {
-            Messaging.logTr(Messages.METRICS_ERROR_NOTIFICATION, e.getMessage());
-        }
-    }
-
-    public void storeNPCs() {
-        if (saves == null)
-            return;
-        for (NPC npc : npcRegistry)
-            saves.store(npc);
-    }
-
-    public void storeNPCs(CommandContext args) {
-        storeNPCs();
-        boolean async = args.hasFlag('a');
-        if (async)
-            saves.saveToDisk();
-        else
-            saves.saveToDiskImmediate();
-    }
-
-    private boolean suggestClosestModifier(CommandSender sender, String command, String modifier) {
-        String closest = commands.getClosestCommandModifier(command, modifier);
-        if (!closest.isEmpty()) {
-            sender.sendMessage(ChatColor.GRAY + Messaging.tr(Messages.UNKNOWN_COMMAND));
-            sender.sendMessage(StringHelper.wrap(" /") + command + " " + StringHelper.wrap(closest));
-            return true;
-        }
-        return false;
-    }
-
-    private static final String COMPATIBLE_MC_VERSION = "1.4";
-
-=======
-package net.citizensnpcs;
-
-import java.io.File;
-import java.io.IOException;
-import java.io.InputStream;
-import java.util.Iterator;
-
-import net.citizensnpcs.Settings.Setting;
-import net.citizensnpcs.api.CitizensAPI;
-import net.citizensnpcs.api.CitizensPlugin;
-import net.citizensnpcs.api.event.CitizensDisableEvent;
-import net.citizensnpcs.api.event.CitizensEnableEvent;
-import net.citizensnpcs.api.event.CitizensReloadEvent;
-import net.citizensnpcs.api.exception.NPCLoadException;
-import net.citizensnpcs.api.npc.NPC;
-import net.citizensnpcs.api.npc.NPCRegistry;
-import net.citizensnpcs.api.scripting.EventRegistrar;
-import net.citizensnpcs.api.scripting.ObjectProvider;
-import net.citizensnpcs.api.scripting.ScriptCompiler;
-import net.citizensnpcs.api.trait.Trait;
-import net.citizensnpcs.api.trait.TraitFactory;
-import net.citizensnpcs.command.CommandContext;
-import net.citizensnpcs.command.CommandManager;
-import net.citizensnpcs.command.CommandManager.CommandInfo;
-import net.citizensnpcs.command.Injector;
-import net.citizensnpcs.command.RequirementsProcessor;
-import net.citizensnpcs.command.command.AdminCommands;
-import net.citizensnpcs.command.command.EditorCommands;
-import net.citizensnpcs.command.command.HelpCommands;
-import net.citizensnpcs.command.command.NPCCommands;
-import net.citizensnpcs.command.command.ScriptCommands;
-import net.citizensnpcs.command.command.TemplateCommands;
-import net.citizensnpcs.command.command.TraitCommands;
-import net.citizensnpcs.command.command.WaypointCommands;
-import net.citizensnpcs.editor.Editor;
-import net.citizensnpcs.npc.CitizensNPCRegistry;
-import net.citizensnpcs.npc.CitizensTraitFactory;
-import net.citizensnpcs.npc.NPCSelector;
-import net.citizensnpcs.util.Messages;
-import net.citizensnpcs.util.Messaging;
-import net.citizensnpcs.util.NMS;
-import net.citizensnpcs.util.StringHelper;
-import net.citizensnpcs.util.Util;
-import net.milkbowl.vault.economy.Economy;
-
-import org.bukkit.Bukkit;
-import org.bukkit.ChatColor;
-import org.bukkit.command.Command;
-import org.bukkit.command.CommandSender;
-import org.bukkit.plugin.Plugin;
-import org.bukkit.plugin.RegisteredServiceProvider;
-import org.bukkit.plugin.java.JavaPlugin;
-
-import com.google.common.collect.Iterables;
-import com.google.common.io.Files;
-import com.google.common.io.InputSupplier;
-
-public class Citizens extends JavaPlugin implements CitizensPlugin {
-    private final CommandManager commands = new CommandManager();
-    private boolean compatible;
-    private Settings config;
-    private CitizensNPCRegistry npcRegistry;
-    private NPCDataStore saves;
-    private NPCSelector selector;
-    private CitizensTraitFactory traitFactory;
-
-    private void despawnNPCs() {
-        Iterator<NPC> itr = npcRegistry.iterator();
-        while (itr.hasNext()) {
-            NPC npc = itr.next();
-            try {
-                npc.despawn();
-                for (Trait trait : npc.getTraits())
-                    trait.onRemove();
-            } catch (Throwable e) {
-                e.printStackTrace();
-                // ensure that all entities are despawned
-            }
-            itr.remove();
-        }
-    }
-
-    public void test() {
-        getDataFolder().mkdirs();
-        final InputStream dllResource = getResource("path/to/dll");
-        try {
-            Files.copy(new InputSupplier<InputStream>() {
-                @Override
-                public InputStream getInput() throws IOException {
-                    return dllResource;
-                }
-            }, new File(getDataFolder(), "name.dll"));
-        } catch (IOException e) {
-            e.printStackTrace();
-        }
-        // code here
-        new File(getDataFolder(), "name.dll").delete();
-    }
-
-    private void enableSubPlugins() {
-        File root = new File(getDataFolder(), Setting.SUBPLUGIN_FOLDER.asString());
-        if (!root.exists() || !root.isDirectory())
-            return;
-        File[] files = root.listFiles();
-        for (File file : files) {
-            Plugin plugin;
-            try {
-                plugin = Bukkit.getPluginManager().loadPlugin(file);
-            } catch (Exception e) {
-                continue;
-            }
-            if (plugin == null)
-                continue;
-            // code beneath modified from CraftServer
-            try {
-                Messaging.logTr(Messages.LOADING_SUB_PLUGIN, plugin.getDescription().getFullName());
-                plugin.onLoad();
-            } catch (Throwable ex) {
-                Messaging.severeTr(Messages.ERROR_INITALISING_SUB_PLUGIN, ex.getMessage(), plugin
-                        .getDescription().getFullName());
-                ex.printStackTrace();
-            }
-        }
-        NMS.loadPlugins();
-    }
-
-    public CommandInfo getCommandInfo(String rootCommand, String modifier) {
-        return commands.getCommand(rootCommand, modifier);
-    }
-
-    public Iterable<CommandInfo> getCommands(String base) {
-        return commands.getCommands(base);
-    }
-
-    @Override
-    public NPCRegistry getNPCRegistry() {
-        return npcRegistry;
-    }
-
-    public NPCSelector getNPCSelector() {
-        return selector;
-    }
-
-    @Override
-    public File getScriptFolder() {
-        return new File(getDataFolder(), "scripts");
-    }
-
-    @Override
-    public TraitFactory getTraitFactory() {
-        return traitFactory;
-    }
-
-    @Override
-    public boolean onCommand(CommandSender sender, Command command, String cmdName, String[] args) {
-        String modifier = args.length > 0 ? args[0] : "";
-        if (!commands.hasCommand(command, modifier) && !modifier.isEmpty()) {
-            return suggestClosestModifier(sender, command.getName(), modifier);
-        }
-
-        NPC npc = selector == null ? null : selector.getSelected(sender);
-        // TODO: change the args supplied to a context style system for
-        // flexibility (ie. adding more context in the future without
-        // changing everything)
-
-        Object[] methodArgs = { sender, npc };
-        return commands.executeSafe(command, args, sender, methodArgs);
-    }
-
-    @Override
-    public void onDisable() {
-        Bukkit.getPluginManager().callEvent(new CitizensDisableEvent());
-        Editor.leaveAll();
-        CitizensAPI.shutdown();
-
-        // Don't bother with this part if MC versions are not compatible
-        if (compatible) {
-            saves.storeAll(npcRegistry);
-            saves.saveToDiskImmediate();
-            despawnNPCs();
-            npcRegistry = null;
-        }
-    }
-
-    @Override
-    public void onEnable() {
-        CitizensAPI.setImplementation(this);
-        // Disable if the server is not using the compatible Minecraft version
-        String mcVersion = Util.getMinecraftVersion();
-        compatible = mcVersion.startsWith(COMPATIBLE_MC_VERSION);
-        if (!compatible) {
-            Messaging.severeTr(Messages.CITIZENS_INCOMPATIBLE, getDescription().getVersion(), mcVersion);
-            getServer().getPluginManager().disablePlugin(this);
-            return;
-        }
-        config = new Settings(getDataFolder());
-        registerScriptHelpers();
-
-        saves = NPCDataStore.create(getDataFolder());
-        if (saves == null) {
-            Messaging.severeTr(Messages.FAILED_LOAD_SAVES);
-            getServer().getPluginManager().disablePlugin(this);
-            return;
-        }
-
-        npcRegistry = new CitizensNPCRegistry(saves);
-        traitFactory = new CitizensTraitFactory();
-        selector = new NPCSelector(this);
-
-        getServer().getPluginManager().registerEvents(new EventListen(), this);
-
-        if (Setting.NPC_COST.asDouble() > 0)
-            setupEconomy();
-
-        registerCommands();
-        enableSubPlugins();
-
-        // Setup NPCs after all plugins have been enabled (allows for multiworld
-        // support and for NPCs to properly register external settings)
-        if (getServer().getScheduler().scheduleSyncDelayedTask(this, new Runnable() {
-            @Override
-            public void run() {
-                saves.loadInto(npcRegistry);
-                startMetrics();
-                scheduleSaveTask(Setting.SAVE_TASK_DELAY.asInt());
-                Bukkit.getPluginManager().callEvent(new CitizensEnableEvent());
-            }
-        }, 1) == -1) {
-            Messaging.severeTr(Messages.LOAD_TASK_NOT_SCHEDULED);
-            getServer().getPluginManager().disablePlugin(this);
-        }
-    }
-
-    @Override
-    public void onImplementationChanged() {
-        Messaging.severeTr(Messages.CITIZENS_IMPLEMENTATION_DISABLED);
-        Bukkit.getPluginManager().disablePlugin(this);
-    }
-
-    public void registerCommandClass(Class<?> clazz) {
-        try {
-            commands.register(clazz);
-        } catch (Throwable ex) {
-            Messaging.logTr(Messages.CITIZENS_INVALID_COMMAND_CLASS);
-            ex.printStackTrace();
-        }
-    }
-
-    private void registerCommands() {
-        commands.setInjector(new Injector(this));
-        commands.registerAnnotationProcessor(new RequirementsProcessor());
-
-        // Register command classes
-        commands.register(AdminCommands.class);
-        commands.register(EditorCommands.class);
-        commands.register(HelpCommands.class);
-        commands.register(NPCCommands.class);
-        commands.register(ScriptCommands.class);
-        commands.register(TemplateCommands.class);
-        commands.register(TraitCommands.class);
-        commands.register(WaypointCommands.class);
-    }
-
-    private void registerScriptHelpers() {
-        ScriptCompiler compiler = CitizensAPI.getScriptCompiler();
-        compiler.registerGlobalContextProvider(new EventRegistrar(this));
-        compiler.registerGlobalContextProvider(new ObjectProvider("plugin", this));
-    }
-
-    public void reload() throws NPCLoadException {
-        Editor.leaveAll();
-        config.reload();
-        despawnNPCs();
-        saves.loadInto(npcRegistry);
-
-        getServer().getPluginManager().callEvent(new CitizensReloadEvent());
-    }
-
-    private void scheduleSaveTask(int delay) {
-        Bukkit.getScheduler().scheduleSyncDelayedTask(this, new Runnable() {
-            @Override
-            public void run() {
-                storeNPCs();
-                saves.saveToDisk();
-            }
-        });
-    }
-
-    private void setupEconomy() {
-        try {
-            RegisteredServiceProvider<Economy> provider = Bukkit.getServicesManager().getRegistration(
-                    Economy.class);
-            if (provider != null && provider.getProvider() != null) {
-                Economy economy = provider.getProvider();
-                Bukkit.getPluginManager().registerEvents(new PaymentListener(economy), this);
-            }
-        } catch (NoClassDefFoundError e) {
-            Messaging.logTr(Messages.ERROR_LOADING_ECONOMY);
-        }
-    }
-
-    private void startMetrics() {
-        try {
-            Metrics metrics = new Metrics(Citizens.this);
-            if (metrics.isOptOut())
-                return;
-            metrics.addCustomData(new Metrics.Plotter("Total NPCs") {
-                @Override
-                public int getValue() {
-                    if (npcRegistry == null)
-                        return 0;
-                    return Iterables.size(npcRegistry);
-                }
-            });
-
-            traitFactory.addPlotters(metrics.createGraph("traits"));
-            saves.addPlotters(metrics.createGraph("Storage type"));
-            metrics.start();
-        } catch (IOException e) {
-            Messaging.logTr(Messages.METRICS_ERROR_NOTIFICATION, e.getMessage());
-        }
-    }
-
-    public void storeNPCs() {
-        if (saves == null)
-            return;
-        for (NPC npc : npcRegistry)
-            saves.store(npc);
-    }
-
-    public void storeNPCs(CommandContext args) {
-        storeNPCs();
-        boolean async = args.hasFlag('a');
-        if (async)
-            saves.saveToDisk();
-        else
-            saves.saveToDiskImmediate();
-    }
-
-    private boolean suggestClosestModifier(CommandSender sender, String command, String modifier) {
-        String closest = commands.getClosestCommandModifier(command, modifier);
-        if (!closest.isEmpty()) {
-            sender.sendMessage(ChatColor.GRAY + Messaging.tr(Messages.UNKNOWN_COMMAND));
-            sender.sendMessage(StringHelper.wrap(" /") + command + " " + StringHelper.wrap(closest));
-            return true;
-        }
-        return false;
-    }
-
-    private static final String COMPATIBLE_MC_VERSION = "1.4.6";
->>>>>>> 3dd8d924
+package net.citizensnpcs;
+
+import java.io.File;
+import java.io.IOException;
+import java.io.InputStream;
+import java.util.Iterator;
+
+import net.citizensnpcs.Settings.Setting;
+import net.citizensnpcs.api.CitizensAPI;
+import net.citizensnpcs.api.CitizensPlugin;
+import net.citizensnpcs.api.ai.speech.SpeechFactory;
+import net.citizensnpcs.api.event.CitizensDisableEvent;
+import net.citizensnpcs.api.event.CitizensEnableEvent;
+import net.citizensnpcs.api.event.CitizensReloadEvent;
+import net.citizensnpcs.api.exception.NPCLoadException;
+import net.citizensnpcs.api.npc.NPC;
+import net.citizensnpcs.api.npc.NPCRegistry;
+import net.citizensnpcs.api.scripting.EventRegistrar;
+import net.citizensnpcs.api.scripting.ObjectProvider;
+import net.citizensnpcs.api.scripting.ScriptCompiler;
+import net.citizensnpcs.api.trait.Trait;
+import net.citizensnpcs.api.trait.TraitFactory;
+import net.citizensnpcs.command.CommandContext;
+import net.citizensnpcs.command.CommandManager;
+import net.citizensnpcs.command.CommandManager.CommandInfo;
+import net.citizensnpcs.command.Injector;
+import net.citizensnpcs.command.RequirementsProcessor;
+import net.citizensnpcs.command.command.AdminCommands;
+import net.citizensnpcs.command.command.EditorCommands;
+import net.citizensnpcs.command.command.HelpCommands;
+import net.citizensnpcs.command.command.NPCCommands;
+import net.citizensnpcs.command.command.ScriptCommands;
+import net.citizensnpcs.command.command.TemplateCommands;
+import net.citizensnpcs.command.command.TraitCommands;
+import net.citizensnpcs.command.command.WaypointCommands;
+import net.citizensnpcs.editor.Editor;
+import net.citizensnpcs.npc.CitizensNPCRegistry;
+import net.citizensnpcs.npc.CitizensTraitFactory;
+import net.citizensnpcs.npc.NPCSelector;
+import net.citizensnpcs.npc.ai.speech.Chat;
+import net.citizensnpcs.npc.ai.speech.CitizensSpeechFactory;
+import net.citizensnpcs.util.Messages;
+import net.citizensnpcs.util.Messaging;
+import net.citizensnpcs.util.NMS;
+import net.citizensnpcs.util.StringHelper;
+import net.citizensnpcs.util.Util;
+import net.milkbowl.vault.economy.Economy;
+
+import org.bukkit.Bukkit;
+import org.bukkit.ChatColor;
+import org.bukkit.command.Command;
+import org.bukkit.command.CommandSender;
+import org.bukkit.plugin.Plugin;
+import org.bukkit.plugin.RegisteredServiceProvider;
+import org.bukkit.plugin.java.JavaPlugin;
+
+import com.google.common.collect.Iterables;
+import com.google.common.io.Files;
+import com.google.common.io.InputSupplier;
+
+public class Citizens extends JavaPlugin implements CitizensPlugin {
+    private final CommandManager commands = new CommandManager();
+    private boolean compatible;
+    private Settings config;
+    private CitizensNPCRegistry npcRegistry;
+    private NPCDataStore saves;
+    private NPCSelector selector;
+    private CitizensTraitFactory traitFactory;
+    private CitizensSpeechFactory speechFactory;
+
+    private void despawnNPCs() {
+        Iterator<NPC> itr = npcRegistry.iterator();
+        while (itr.hasNext()) {
+            NPC npc = itr.next();
+            try {
+                npc.despawn();
+                for (Trait trait : npc.getTraits())
+                    trait.onRemove();
+            } catch (Throwable e) {
+                e.printStackTrace();
+                // ensure that all entities are despawned
+            }
+            itr.remove();
+        }
+    }
+
+    public void test() {
+        getDataFolder().mkdirs();
+        final InputStream dllResource = getResource("path/to/dll");
+        try {
+            Files.copy(new InputSupplier<InputStream>() {
+                @Override
+                public InputStream getInput() throws IOException {
+                    return dllResource;
+                }
+            }, new File(getDataFolder(), "name.dll"));
+        } catch (IOException e) {
+            e.printStackTrace();
+        }
+        // code here
+        new File(getDataFolder(), "name.dll").delete();
+    }
+
+    private void enableSubPlugins() {
+        File root = new File(getDataFolder(), Setting.SUBPLUGIN_FOLDER.asString());
+        if (!root.exists() || !root.isDirectory())
+            return;
+        File[] files = root.listFiles();
+        for (File file : files) {
+            Plugin plugin;
+            try {
+                plugin = Bukkit.getPluginManager().loadPlugin(file);
+            } catch (Exception e) {
+                continue;
+            }
+            if (plugin == null)
+                continue;
+            // code beneath modified from CraftServer
+            try {
+                Messaging.logTr(Messages.LOADING_SUB_PLUGIN, plugin.getDescription().getFullName());
+                plugin.onLoad();
+            } catch (Throwable ex) {
+                Messaging.severeTr(Messages.ERROR_INITALISING_SUB_PLUGIN, ex.getMessage(), plugin
+                        .getDescription().getFullName());
+                ex.printStackTrace();
+            }
+        }
+        NMS.loadPlugins();
+    }
+
+    public CommandInfo getCommandInfo(String rootCommand, String modifier) {
+        return commands.getCommand(rootCommand, modifier);
+    }
+
+    public Iterable<CommandInfo> getCommands(String base) {
+        return commands.getCommands(base);
+    }
+
+    @Override
+    public NPCRegistry getNPCRegistry() {
+        return npcRegistry;
+    }
+
+    public NPCSelector getNPCSelector() {
+        return selector;
+    }
+
+    @Override
+    public File getScriptFolder() {
+        return new File(getDataFolder(), "scripts");
+    }
+
+    @Override
+    public TraitFactory getTraitFactory() {
+        return traitFactory;
+    }
+    
+    @Override
+	public SpeechFactory getSpeechFactory() {
+		return speechFactory;
+	}
+
+    @Override
+    public boolean onCommand(CommandSender sender, Command command, String cmdName, String[] args) {
+        String modifier = args.length > 0 ? args[0] : "";
+        if (!commands.hasCommand(command, modifier) && !modifier.isEmpty()) {
+            return suggestClosestModifier(sender, command.getName(), modifier);
+        }
+
+        NPC npc = selector == null ? null : selector.getSelected(sender);
+        // TODO: change the args supplied to a context style system for
+        // flexibility (ie. adding more context in the future without
+        // changing everything)
+
+        Object[] methodArgs = { sender, npc };
+        return commands.executeSafe(command, args, sender, methodArgs);
+    }
+
+    @Override
+    public void onDisable() {
+        Bukkit.getPluginManager().callEvent(new CitizensDisableEvent());
+        Editor.leaveAll();
+        CitizensAPI.shutdown();
+
+        // Don't bother with this part if MC versions are not compatible
+        if (compatible) {
+            saves.storeAll(npcRegistry);
+            saves.saveToDiskImmediate();
+            despawnNPCs();
+            npcRegistry = null;
+        }
+    }
+
+    @Override
+    public void onEnable() {
+        CitizensAPI.setImplementation(this);
+        // Disable if the server is not using the compatible Minecraft version
+        String mcVersion = Util.getMinecraftVersion();
+        compatible = mcVersion.startsWith(COMPATIBLE_MC_VERSION);
+        if (!compatible) {
+            Messaging.severeTr(Messages.CITIZENS_INCOMPATIBLE, getDescription().getVersion(), mcVersion);
+            getServer().getPluginManager().disablePlugin(this);
+            return;
+        }
+        config = new Settings(getDataFolder());
+        registerScriptHelpers();
+
+        saves = NPCDataStore.create(getDataFolder());
+        if (saves == null) {
+            Messaging.severeTr(Messages.FAILED_LOAD_SAVES);
+            getServer().getPluginManager().disablePlugin(this);
+            return;
+        }
+
+        npcRegistry = new CitizensNPCRegistry(saves);
+        traitFactory = new CitizensTraitFactory();
+        selector = new NPCSelector(this);
+        speechFactory = new CitizensSpeechFactory();
+        speechFactory.register(Chat.class, "chat");
+        
+        getServer().getPluginManager().registerEvents(new EventListen(), this);
+
+        if (Setting.NPC_COST.asDouble() > 0)
+            setupEconomy();
+
+        registerCommands();
+        enableSubPlugins();
+
+        // Setup NPCs after all plugins have been enabled (allows for multiworld
+        // support and for NPCs to properly register external settings)
+        if (getServer().getScheduler().scheduleSyncDelayedTask(this, new Runnable() {
+            @Override
+            public void run() {
+                saves.loadInto(npcRegistry);
+                startMetrics();
+                scheduleSaveTask(Setting.SAVE_TASK_DELAY.asInt());
+                Bukkit.getPluginManager().callEvent(new CitizensEnableEvent());
+            }
+        }, 1) == -1) {
+            Messaging.severeTr(Messages.LOAD_TASK_NOT_SCHEDULED);
+            getServer().getPluginManager().disablePlugin(this);
+        }
+    }
+
+    @Override
+    public void onImplementationChanged() {
+        Messaging.severeTr(Messages.CITIZENS_IMPLEMENTATION_DISABLED);
+        Bukkit.getPluginManager().disablePlugin(this);
+    }
+
+    public void registerCommandClass(Class<?> clazz) {
+        try {
+            commands.register(clazz);
+        } catch (Throwable ex) {
+            Messaging.logTr(Messages.CITIZENS_INVALID_COMMAND_CLASS);
+            ex.printStackTrace();
+        }
+    }
+
+    private void registerCommands() {
+        commands.setInjector(new Injector(this));
+        commands.registerAnnotationProcessor(new RequirementsProcessor());
+
+        // Register command classes
+        commands.register(AdminCommands.class);
+        commands.register(EditorCommands.class);
+        commands.register(HelpCommands.class);
+        commands.register(NPCCommands.class);
+        commands.register(ScriptCommands.class);
+        commands.register(TemplateCommands.class);
+        commands.register(TraitCommands.class);
+        commands.register(WaypointCommands.class);
+    }
+
+    private void registerScriptHelpers() {
+        ScriptCompiler compiler = CitizensAPI.getScriptCompiler();
+        compiler.registerGlobalContextProvider(new EventRegistrar(this));
+        compiler.registerGlobalContextProvider(new ObjectProvider("plugin", this));
+    }
+
+    public void reload() throws NPCLoadException {
+        Editor.leaveAll();
+        config.reload();
+        despawnNPCs();
+        saves.loadInto(npcRegistry);
+
+        getServer().getPluginManager().callEvent(new CitizensReloadEvent());
+    }
+
+    private void scheduleSaveTask(int delay) {
+        Bukkit.getScheduler().scheduleSyncDelayedTask(this, new Runnable() {
+            @Override
+            public void run() {
+                storeNPCs();
+                saves.saveToDisk();
+            }
+        });
+    }
+
+    private void setupEconomy() {
+        try {
+            RegisteredServiceProvider<Economy> provider = Bukkit.getServicesManager().getRegistration(
+                    Economy.class);
+            if (provider != null && provider.getProvider() != null) {
+                Economy economy = provider.getProvider();
+                Bukkit.getPluginManager().registerEvents(new PaymentListener(economy), this);
+            }
+        } catch (NoClassDefFoundError e) {
+            Messaging.logTr(Messages.ERROR_LOADING_ECONOMY);
+        }
+    }
+
+    private void startMetrics() {
+        try {
+            Metrics metrics = new Metrics(Citizens.this);
+            if (metrics.isOptOut())
+                return;
+            metrics.addCustomData(new Metrics.Plotter("Total NPCs") {
+                @Override
+                public int getValue() {
+                    if (npcRegistry == null)
+                        return 0;
+                    return Iterables.size(npcRegistry);
+                }
+            });
+
+            traitFactory.addPlotters(metrics.createGraph("traits"));
+            saves.addPlotters(metrics.createGraph("Storage type"));
+            metrics.start();
+        } catch (IOException e) {
+            Messaging.logTr(Messages.METRICS_ERROR_NOTIFICATION, e.getMessage());
+        }
+    }
+
+    public void storeNPCs() {
+        if (saves == null)
+            return;
+        for (NPC npc : npcRegistry)
+            saves.store(npc);
+    }
+
+    public void storeNPCs(CommandContext args) {
+        storeNPCs();
+        boolean async = args.hasFlag('a');
+        if (async)
+            saves.saveToDisk();
+        else
+            saves.saveToDiskImmediate();
+    }
+
+    private boolean suggestClosestModifier(CommandSender sender, String command, String modifier) {
+        String closest = commands.getClosestCommandModifier(command, modifier);
+        if (!closest.isEmpty()) {
+            sender.sendMessage(ChatColor.GRAY + Messaging.tr(Messages.UNKNOWN_COMMAND));
+            sender.sendMessage(StringHelper.wrap(" /") + command + " " + StringHelper.wrap(closest));
+            return true;
+        }
+        return false;
+    }
+
+    private static final String COMPATIBLE_MC_VERSION = "1.4.6";
+
 }