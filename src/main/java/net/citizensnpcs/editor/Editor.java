package net.citizensnpcs.editor;

import org.bukkit.event.Listener;

public interface Editor extends Listener {

<<<<<<< HEAD
    public void begin();

    public void end();
=======
    public static void enter(Player player, Editor editor) {
        if (editing.containsKey(player.getName())) {
            Messaging.sendError(player, "You're already in an editor!");
            return;
        }
        editor.begin();
        Bukkit.getPluginManager().registerEvents(editor, Bukkit.getPluginManager().getPlugin("Citizens"));
        editing.put(player.getName(), editor);
    }

    public static void enterOrLeave(Player player, Editor editor) {
        Editor edit = editing.get(player.getName());
        if (edit == null) {
            enter(player, editor);
        } else if (edit.getClass() == editor.getClass()) {
            leave(player);
        } else {
            Messaging.sendError(player, "You're already in an editor!");
        }
    }

    public static void leave(Player player) {
        if (!editing.containsKey(player.getName()))
            return;
        Editor editor = editing.remove(player.getName());
        HandlerList.unregisterAll(editor);
        editor.end();
    }
>>>>>>> 164d7467

    public String getName();
}<|MERGE_RESOLUTION|>--- conflicted
+++ resolved
@@ -1,43 +1,51 @@
 package net.citizensnpcs.editor;
 
+import java.util.HashMap;
+import java.util.Map;
+
+import net.citizensnpcs.util.Messaging;
+
+import org.bukkit.entity.Player;
+import org.bukkit.event.HandlerList;
 import org.bukkit.event.Listener;
 
-public interface Editor extends Listener {
+public abstract class Editor implements Listener {
+    private static final Map<String, Editor> editing = new HashMap<String, Editor>();
 
-<<<<<<< HEAD
-    public void begin();
+    public abstract void begin();
 
-    public void end();
-=======
-    public static void enter(Player player, Editor editor) {
-        if (editing.containsKey(player.getName())) {
-            Messaging.sendError(player, "You're already in an editor!");
-            return;
-        }
-        editor.begin();
-        Bukkit.getPluginManager().registerEvents(editor, Bukkit.getPluginManager().getPlugin("Citizens"));
-        editing.put(player.getName(), editor);
-    }
+    public abstract void end();
 
     public static void enterOrLeave(Player player, Editor editor) {
         Editor edit = editing.get(player.getName());
-        if (edit == null) {
+        if (edit == null)
             enter(player, editor);
-        } else if (edit.getClass() == editor.getClass()) {
+        else if (edit.getClass() == editor.getClass())
             leave(player);
-        } else {
+        else
             Messaging.sendError(player, "You're already in an editor!");
-        }
     }
 
     public static void leave(Player player) {
-        if (!editing.containsKey(player.getName()))
+        if (!hasEditor(player))
             return;
         Editor editor = editing.remove(player.getName());
         HandlerList.unregisterAll(editor);
         editor.end();
     }
->>>>>>> 164d7467
 
-    public String getName();
+    public static void leaveAll() {
+        editing.clear();
+    }
+
+    private static void enter(Player player, Editor editor) {
+        editor.begin();
+        player.getServer().getPluginManager().registerEvents(editor,
+                player.getServer().getPluginManager().getPlugin("Citizens"));
+        editing.put(player.getName(), editor);
+    }
+
+    public static boolean hasEditor(Player player) {
+        return editing.containsKey(player.getName());
+    }
 }