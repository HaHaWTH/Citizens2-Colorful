package net.citizensnpcs.npc;

import java.util.ArrayList;
import java.util.Collection;
import java.util.List;

import net.citizensnpcs.api.npc.NPC;
import net.citizensnpcs.api.npc.NPCManager;
import net.citizensnpcs.api.npc.trait.Character;
import net.citizensnpcs.api.npc.trait.Trait;
import net.citizensnpcs.api.npc.trait.trait.SpawnLocation;
import net.citizensnpcs.resources.lib.CraftNPC;
import net.citizensnpcs.util.ByIdArray;
import net.minecraft.server.ItemInWorldManager;
import net.minecraft.server.MinecraftServer;
import net.minecraft.server.Packet29DestroyEntity;
import net.minecraft.server.WorldServer;

import org.bukkit.Bukkit;
import org.bukkit.Location;
import org.bukkit.Server;
import org.bukkit.World;
import org.bukkit.craftbukkit.CraftServer;
import org.bukkit.craftbukkit.CraftWorld;
import org.bukkit.craftbukkit.entity.CraftPlayer;
import org.bukkit.entity.Entity;
import org.bukkit.entity.Player;

public class CitizensNPCManager implements NPCManager {
    private final ByIdArray<NPC> spawned = new ByIdArray<NPC>();
    private final ByIdArray<NPC> byID = new ByIdArray<NPC>();

    @Override
    public NPC createNPC(String name) {
        return createNPC(name, null);
    }

    @Override
    public NPC createNPC(String name, Character character) {
        CitizensNPC npc = new CitizensNPC(name, character);
        byID.put(npc.getId(), npc);
        return npc;
    }

    @Override
    public NPC getNPC(int id) {
        return byID.get(id);
    }

    @Override
    public NPC getNPC(Entity entity) {
        return spawned.get(entity.getEntityId());
    }

    @Override
    public Iterable<NPC> getAllNPCs() {
        return byID;
    }

    @Override
    public Iterable<NPC> getSpawnedNPCs() {
        return spawned;
    }

    @Override
    public Collection<NPC> getNPCs(Class<? extends Trait> trait) {
        List<NPC> npcs = new ArrayList<NPC>();
        for (NPC npc : getAllNPCs()) {
            if (npc.hasTrait(trait))
                npcs.add(npc);
        }
        return npcs;
    }

    @Override
    public boolean isNPC(Entity entity) {
        return spawned.contains(entity.getEntityId());
    }

    public int getUniqueID() {
        int count = 0;
        while (true) {
            if (getNPC(count) == null)
                break;
            count++;
        }
        return count;
    }

    public CraftNPC spawn(NPC npc, Location loc) {
<<<<<<< HEAD
        if (spawned.contains(npc.getBukkitEntity().getEntityId()))
            throw new IllegalStateException("already spawned");
=======
>>>>>>> 6bd85f50
        WorldServer ws = getWorldServer(loc.getWorld());
        CraftNPC mcEntity = new CraftNPC(getMinecraftServer(ws.getServer()), ws, npc.getFullName(),
                new ItemInWorldManager(ws));
        mcEntity.removeFromPlayerMap(npc.getFullName());
        mcEntity.setPositionRotation(loc.getX(), loc.getY(), loc.getZ(), loc.getYaw(), loc.getPitch());
        ws.addEntity(mcEntity);
        ws.players.remove(mcEntity);

        spawned.put(mcEntity.getPlayer().getEntityId(), npc);
        return mcEntity;
    }

    public void despawn(NPC npc) {
<<<<<<< HEAD
        if (!spawned.contains(npc.getBukkitEntity().getEntityId()))
            throw new IllegalStateException("already despawned");
=======
>>>>>>> 6bd85f50
        CraftNPC mcEntity = ((CitizensNPC) npc).getHandle();
        for (Player player : Bukkit.getOnlinePlayers()) {
            ((CraftPlayer) player).getHandle().netServerHandler.sendPacket(new Packet29DestroyEntity(mcEntity.id));
        }
        Location loc = npc.getBukkitEntity().getLocation();
        getWorldServer(loc.getWorld()).removeEntity(mcEntity);
        npc.getTrait(SpawnLocation.class).setLocation(loc);

        spawned.remove(mcEntity.getPlayer().getEntityId());
    }

    public void remove(NPC npc) {
        if (spawned.contains(npc.getBukkitEntity().getEntityId()))
            despawn(npc);
        byID.remove(npc.getId());
    }

    private WorldServer getWorldServer(World world) {
        return ((CraftWorld) world).getHandle();
    }

    private MinecraftServer getMinecraftServer(Server server) {
        return ((CraftServer) server).getServer();
    }
}<|MERGE_RESOLUTION|>--- conflicted
+++ resolved
@@ -88,11 +88,8 @@
     }
 
     public CraftNPC spawn(NPC npc, Location loc) {
-<<<<<<< HEAD
         if (spawned.contains(npc.getBukkitEntity().getEntityId()))
             throw new IllegalStateException("already spawned");
-=======
->>>>>>> 6bd85f50
         WorldServer ws = getWorldServer(loc.getWorld());
         CraftNPC mcEntity = new CraftNPC(getMinecraftServer(ws.getServer()), ws, npc.getFullName(),
                 new ItemInWorldManager(ws));
@@ -106,11 +103,8 @@
     }
 
     public void despawn(NPC npc) {
-<<<<<<< HEAD
         if (!spawned.contains(npc.getBukkitEntity().getEntityId()))
             throw new IllegalStateException("already despawned");
-=======
->>>>>>> 6bd85f50
         CraftNPC mcEntity = ((CitizensNPC) npc).getHandle();
         for (Player player : Bukkit.getOnlinePlayers()) {
             ((CraftPlayer) player).getHandle().netServerHandler.sendPacket(new Packet29DestroyEntity(mcEntity.id));
